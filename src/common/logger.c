/*************************************************************************
 * Copyright (c) 2020, NVIDIA CORPORATION. All rights reserved.
 *
 * See LICENSE.txt for license information
 ************************************************************************/

#include "logger.h"
#include "grouping.h"

void log_groups(logger_t *logger, group_t *gps, int num_gps)
{
    group_t *ptr = gps;

    assert(logger);
    assert(logger->f);

    fprintf(logger->f, "Number of groups: %d\n\n", num_gps);
    int i;
    for (i = 0; i < num_gps; i++)
    {
        fprintf(logger->f, "#### Group %d\n", i);
        fprintf(logger->f, "Number of ranks: %d\n", ptr->size);
        fprintf(logger->f, "Smaller data size: %d\n", ptr->min);
        fprintf(logger->f, "Bigger data size: %d\n", ptr->max);
        fprintf(logger->f, "Ranks: ");
        int i;
        for (i = 0; i < ptr->size; i++)
        {
            fprintf(logger->f, "%d ", ptr->elts[i]);
        }
        fprintf(logger->f, "\n");
        i++;
        ptr = ptr->next;
    }
}

static void log_sums(logger_t *logger, int ctx, int *sums, int size)
{
    int i;

    assert(logger);

    if (logger->sums_fh == NULL)
    {
        logger->sums_filename = logger->get_full_filename(MAIN_CTX, "sums", logger->rank);
        logger->sums_fh = fopen(logger->sums_filename, "w");
    }

    fprintf(logger->sums_fh, "# Rank\tAmount of data (bytes)\n");
    for (i = 0; i < size; i++)
    {
        fprintf(logger->sums_fh, "%d\t%d\n", i, sums[i]);
    }
}

int *lookup_rank_counters(int data_size, counts_data_t **data, int rank)
{
    assert(data);
    DEBUG_LOGGER("Looking up counts for rank %d (%d data elements to scan)\n", rank, data_size);
    int i, j;
    for (i = 0; i < data_size; i++)
    {
        assert(data[i]);
        DEBUG_LOGGER("Pattern %d has %d ranks associated to it\n", i, data[i]->num_ranks);
        for (j = 0; j < data[i]->num_ranks; j++)
        {
            assert(data[i]->ranks);
            DEBUG_LOGGER("Scan previous counts for rank %d\n", data[i]->ranks[j]);
            if (rank == data[i]->ranks[j])
            {
                return data[i]->counters;
            }
        }
    }
    DEBUG_LOGGER("Could not find data for rank %d\n", rank);
    return NULL;
}

static char *add_range_uint64(char *str, uint64_t start, uint64_t end)
{
    int size;
    if (str == NULL)
    {
        size = MAX_STRING_LEN;
    }
    else
    {
        size = strlen(str) + (MAX_STRING_LEN - get_remainder(strlen(str), MAX_STRING_LEN));
    }
    int ret = size;

    if (str == NULL)
    {
        str = (char *)malloc((size + 1) * sizeof(char));
        assert(str);
        while (ret >= size)
        {
            ret = snprintf(str, size, "%" PRIu64 "-%" PRIu64, start, end);
            if (ret < 0)
            {
                fprintf(stderr, "[%s:%d] snprintf failed\n", __FILE__, __LINE__);
                return NULL;
            }
            if (ret >= size)
            {
                // truncated result, increasing the size of the buffer and trying again
                size = size * 2;
                str = (char *)realloc(str, size + 1);
                assert(str);
            }
        }
        return str;
    }
    else
    {
        // We make sure we do not get a truncated result
        char *s = NULL;
        while (ret >= size)
        {
            if (s == NULL)
            {
                s = (char *)malloc((size + 1) * sizeof(char));
                assert(s);
            }
            else
            {
                // truncated result, increasing the size of the buffer and trying again
                size = size * 2;
                s = (char *)realloc(s, size + 1);
                assert(s);
            }
            ret = snprintf(s, size, "%s, %" PRIu64 "-%" PRIu64, str, start, end);
            if (ret < 0)
            {
                fprintf(stderr, "[%s:%d] snprintf failed\n", __FILE__, __LINE__);
                return NULL;
            }
        }

        if (s != NULL)
        {
            if (str != NULL)
            {
                free(str);
            }
            str = s;
        }

        return str;
    }
}

static char *add_range(char *str, int start, int end)
{
    int size;
    if (str == NULL)
    {
        size = MAX_STRING_LEN;
    }
    else
    {
        size = strlen(str) + (MAX_STRING_LEN - get_remainder(strlen(str), MAX_STRING_LEN));
    }
    int ret = size;

    if (str == NULL)
    {
        str = (char *)malloc(size * sizeof(char));
        assert(str);
        while (ret >= size)
        {
            ret = snprintf(str, size, "%d-%d", start, end);
            if (ret < 0)
            {
                fprintf(stderr, "[%s:%d] snprintf failed\n", __FILE__, __LINE__);
                return NULL;
            }
            if (ret >= size)
            {
                // truncated result, increasing the size of the buffer and trying again
                size = size * 2;
                str = (char *)realloc(str, size);
                assert(str);
            }
        }
        return str;
    }
    else
    {
        // We make sure we do not get a truncated result
        char *s = NULL;
        while (ret >= size)
        {
            if (s == NULL)
            {
                s = (char *)malloc(size * sizeof(char));
                assert(s);
            }
            else
            {
                // truncated result, increasing the size of the buffer and trying again
                size = size * 2;
                s = (char *)realloc(s, size);
                assert(s);
            }
            ret = snprintf(s, size, "%s, %d-%d", str, start, end);
            if (ret < 0)
            {
                fprintf(stderr, "[%s:%d] snprintf failed\n", __FILE__, __LINE__);
                return NULL;
            }
        }

        if (s != NULL)
        {
            if (str != NULL)
            {
                free(str);
            }
            str = s;
        }

        return str;
    }
}

static char *add_singleton_uint64(char *str, uint64_t n)
{

    int size;
    int rc;
    if (str == NULL)
    {
        size = MAX_STRING_LEN;
    }
    else
    {
        size = strlen(str) + (MAX_STRING_LEN - get_remainder(strlen(str), MAX_STRING_LEN));
    }
    int ret = size;
    if (str == NULL)
    {
        str = (char *)malloc(size * sizeof(char));
        assert(str);
        rc = sprintf(str, "%" PRIu64, n);
        assert(rc <= size);
        return str;
    }

    // We make sure we do not get a truncated result
    char *s = NULL;
    while (ret >= size)
    {
        if (s == NULL)
        {
            s = (char *)malloc(size * sizeof(char));
            assert(s);
        }
        else
        {
            // truncated result, increasing the size of the buffer and trying again
            size = size * 2;
            s = (char *)realloc(s, size);
            assert(s);
        }
        ret = snprintf(s, size, "%s, %" PRIu64, str, n);
        if (ret < 0)
        {
            fprintf(stderr, "[%s:%d] snprintf failed\n", __FILE__, __LINE__);
            return NULL;
        }
    }

    if (s != NULL)
    {
        if (str != NULL)
        {
            free(str);
        }
        str = s;
    }

    return str;
}

static char *add_singleton(char *str, int n)
{

    int size;
    int rc;
    if (str == NULL)
    {
        size = MAX_STRING_LEN;
    }
    else
    {
        size = strlen(str) + (MAX_STRING_LEN - get_remainder(strlen(str), MAX_STRING_LEN));
    }
    int ret = size;
    if (str == NULL)
    {
        str = (char *)malloc((size + 1) * sizeof(char));
        assert(str);
        rc = sprintf(str, "%d", n);
        assert(rc <= size);
        return str;
    }

    // We make sure we do not get a truncated result
    char *s = NULL;
    while (ret >= size)
    {
        if (s == NULL)
        {
            s = (char *)malloc((size + 1) * sizeof(char));
            assert(s);
        }
        else
        {
            // truncated result, increasing the size of the buffer and trying again
            size = size * 2;
            s = (char *)realloc(s, size + 1);
            assert(s);
        }
        ret = snprintf(s, size, "%s, %d", str, n);
        if (ret < 0)
        {
            fprintf(stderr, "[%s:%d] snprintf failed\n", __FILE__, __LINE__);
            return NULL;
        }
    }

    if (s != NULL)
    {
        if (str != NULL)
        {
            free(str);
        }
        str = s;
    }

    return str;
}

static char *_compress_uint64_vec(uint64_t *array, size_t start_idx, size_t size)
{
    size_t i, start;
    char *compressedRep = NULL;

#if DEBUG
    fprintf(stderr, "Compressing:");
    for (i = 0; i < size; i++)
    {
        fprintf(stderr, " %d", array[i]);
    }
    fprintf(stderr, "\n");
#endif // DEBUG

    for (i = start_idx; i < start_idx + size; i++)
    {
        start = i;
        while (i + 1 < start_idx + size && array[i] + 1 == array[i + 1])
        {
            i++;
        }
        if (i != start)
        {
            // We found a range
            compressedRep = add_range_uint64(compressedRep, array[start], array[i]);
        }
        else
        {
            // We found a singleton
            compressedRep = add_singleton_uint64(compressedRep, array[i]);
        }
    }
#if DEBUG
    fprintf(stderr, "Compressed version is: %s\n", compressedRep);
#endif // DEBUG
    return compressedRep;
}

// compress_uint64_array compresses a matrix or a vector of uint64_t
// The distinction between a matrix and a vector must be specified through the xsize and ysize parameters
char *compress_uint64_array(uint64_t *array, size_t xsize,  size_t ysize)
{
    int rc;
    size_t idx;
    char *compressedRep = NULL;
    for (idx = 0; idx < xsize * ysize; idx += xsize) 
    {
        char *compressed_line = _compress_uint64_vec(array, idx, xsize);
        if (compressedRep == NULL) {
            compressedRep = strdup(compressed_line);
        }
        else
        {
            compressedRep = realloc (compressedRep, strlen (compressedRep) + strlen (compressed_line) + 2);
            size_t n;
            size_t copy_idx = strlen(compressedRep);
            compressedRep[copy_idx] = '\n';
            copy_idx++;
            for (n = 0; n < strlen(compressed_line); n++)
            {
                compressedRep[copy_idx] = compressed_line[n];
                copy_idx++;
            }
            compressedRep[copy_idx] = '\0';
        }
        free(compressed_line);
    }
    return compressedRep;
}

static char *_compress_int_vec(int *array, size_t start_idx, size_t size)
{
    int i, start;
    char *compressedRep = NULL;

#if DEBUG
    fprintf(stderr, "Compressing:");
    for (i = 0; i < size; i++)
    {
        fprintf(stderr, " %d", array[i]);
    }
    fprintf(stderr, "\n");
#endif // DEBUG

    for (i = start_idx; i < start_idx + size; i++)
    {
        start = i;
        while (i + 1 < start_idx + size && array[i] + 1 == array[i + 1])
        {
            i++;
        }
        if (i != start)
        {
            // We found a range
            compressedRep = add_range(compressedRep, array[start], array[i]);
        }
        else
        {
            // We found a singleton
            compressedRep = add_singleton(compressedRep, array[i]);
        }
    }
#if DEBUG
    fprintf(stderr, "Compressed version is: %s\n", compressedRep);
#endif // DEBUG
    return compressedRep;
}
<<<<<<< HEAD
// called with _log_data(logger, startcall, endcall,
//                      SEND_CTX, srCountPtr->count, srCountPtr->list_calls,
//                      srCountPtr->send_data_size, srCountPtr->send_data, srCountPtr->size, srCountPtr->sendtype_size);
static void _log_data(logger_t *logger, int startcall, int endcall, int ctx, int count, int *calls, int num_counts_data, counts_data_t **counters, int size, int rank_vec_len, int type_size)
=======

// compress_int_array compresses a matrix or a vector of int.
// The distinction between a matrix and a vector must be specified through the xsize and ysize parameters
char *compress_int_array(int *array, int xsize,  int ysize)
{
    int rc;
    size_t idx;
    char *compressedRep = NULL;
    for (idx = 0; idx < xsize * ysize; idx += xsize) 
    {
        char *compressed_line = _compress_int_vec(array, idx, xsize);
        if (compressedRep == NULL) {
            compressedRep = strdup(compressed_line);
        }
        else
        {
            compressedRep = realloc (compressedRep, strlen (compressedRep) + strlen (compressed_line) + 2);
            size_t n;
            size_t copy_idx = strlen(compressedRep);
            compressedRep[copy_idx] = '\n';
            copy_idx++;
            for (n = 0; n < strlen(compressed_line); n++)
            {
                compressedRep[copy_idx] = compressed_line[n];
                copy_idx++;
            }
            compressedRep[copy_idx] = '\0';
        }
        free(compressed_line);
    }
    return compressedRep;
}


static void _log_data(logger_t *logger,
                      uint64_t startcall,
                      uint64_t endcall,
                      int ctx,
                      uint64_t count,
                      uint64_t *calls,
                      uint64_t num_counts_data,
                      counts_data_t **counters,
                      int size,
                      int type_size)
>>>>>>> aa0b40d1
{
    int i, j, num = 0;
    FILE *fh = NULL;

    if (counters == NULL)
    {
        // Nothing to log, we exit
        return;
    }

#if ENABLE_PER_RANK_STATS
    int *zeros = (int *)calloc(size, sizeof(int));
    int *sums = (int *)calloc(size, sizeof(int));
    assert(zeros);
    assert(sums);
#endif
#if ENABLE_MSG_SIZE_ANALYSIS
    int *mins = (int *)calloc(size, sizeof(int));
    int *maxs = (int *)calloc(size, sizeof(int));
    int *small_messages = (int *)calloc(size, sizeof(int));
    int msg_size_threshold = DEFAULT_MSG_SIZE_THRESHOLD;

    assert(mins);
    assert(maxs);
    assert(small_messages);

    if (getenv(MSG_SIZE_THRESHOLD_ENVVAR) != NULL)
    {
        msg_size_threshold = atoi(getenv(MSG_SIZE_THRESHOLD_ENVVAR));
    }
#endif

    assert(logger);

    if (logger->f == NULL)
    {
        logger->main_filename = logger->get_full_filename(MAIN_CTX, NULL, logger->rank);
        logger->f = fopen(logger->main_filename, "w");
    }
    assert(logger->f);

#if ENABLE_RAW_DATA || ENABLE_VALIDATION
    switch (ctx)
    {
    case RECV_CTX:
        if (logger->recvcounters_fh == NULL)
        {
            logger->recvcounts_filename = logger->get_full_filename(RECV_CTX, "counters", logger->rank);
            logger->recvcounters_fh = fopen(logger->recvcounts_filename, "w");
        }
        fh = logger->recvcounters_fh;
        break;

    case SEND_CTX:
        if (logger->sendcounters_fh == NULL)
        {
            logger->sendcounts_filename = logger->get_full_filename(SEND_CTX, "counters", logger->rank);
            logger->sendcounters_fh = fopen(logger->sendcounts_filename, "w");
        }
        fh = logger->sendcounters_fh;
        break;

    default:
        fh = logger->f;
        break;
    }

    assert(fh);
    fprintf(fh, "# Raw counters\n\n");
    fprintf(fh, "Number of ranks: %d\n", size);
    fprintf(fh, "Datatype size: %d\n", type_size);
    fprintf(fh, "%s calls %"PRIu64"-%"PRIu64"\n", logger->collective_name, startcall, endcall - 1); // endcall is one ahead so we substract 1
    char *calls_str = compress_uint64_array(calls, count, 1);
    fprintf(fh, "Count: %"PRIu64" calls - %s\n", count, calls_str);
    fprintf(fh, "\n\nBEGINNING DATA\n");
    DEBUG_LOGGER_NOARGS("Saving counts...\n");
    // Save the compressed version of the data
    int count_data_number, _num_ranks, n;
    for (count_data_number = 0; count_data_number < num_counts_data; count_data_number++)
    {
        DEBUG_LOGGER("Number of ranks: %d\n", (counters[count_data_number])->num_ranks);

        char *str = compress_int_array((counters[count_data_number])->ranks, (counters[count_data_number])->num_ranks, 1);
        fprintf(fh, "Rank(s) %s: ", str);
        if (str != NULL)
        {
            free(str);
            str = NULL;
        }

        for (n = 0; n < rank_vec_len; n++)
        {
            fprintf(fh, "%d ", (counters[count_data_number])->counters[n]);
        }
        fprintf(fh, "\n");
    }
    DEBUG_LOGGER_NOARGS("Counts saved\n");
    fprintf(fh, "END DATA\n");
#endif
//TO DO check the rest of this function for alltoallv to alltoall conversion
#if ENABLE_PER_RANK_STATS || ENABLE_MSG_SIZE_ANALYSIS
    // Go through the data to gather some stats
    int rank;
    for (rank = 0; rank < size; rank++)
    {
        int *_counters = lookupRankCounters(int data_size, count_data_t *data, rank);
        assert(_counters);
#if ENABLE_MSG_SIZE_ANALYSIS
        mins[i] = _counters[0];
        maxs[i] = _counters[0];
#endif
        int num_counter;
        for (num_counter = 0; num_counter < size; num_counter++)
        {
            sums[rank] += _counters[num];
            if (_counters[num_counter] == 0)
            {
                zeros[rank]++;
            }
#if ENABLE_MSG_SIZE_ANALYSIS
            if (_counters[num_counter] < mins[rank])
            {
                mins[rank] = _counters[num_counter];
            }
            if (maxs[rank] < _counters[num_counter])
            {
                maxs[rank] = _counters[num_counter];
            }
            if ((_counters[num_counter] * type_size) < msg_size_threshold)
            {
                small_messages[rank]++;
            }
#endif
        }
    }
#endif
    fprintf(logger->f, "#### Amount of data per rank\n");
#if ENABLE_PER_RANK_STATS
    for (i = 0; i < size; i++)
    {
        fprintf(logger->f, "Rank %d: %d bytes\n", i, sums[i] * type_size);
    }
#else
    fprintf(logger->f, "Per-rank data is disabled\n");
#endif
    fprintf(logger->f, "\n");

    fprintf(logger->f, "#### Number of zeros\n");
    int total_zeros = 0;
#if ENABLE_PER_RANK_STATS
    for (i = 0; i < size; i++)
    {
        total_zeros += zeros[i];
        double ratio_zeros = zeros[i] * 100 / size;
        fprintf(logger->f, "Rank %d: %d/%d (%f%%) zero(s)\n", i, zeros[i], size, ratio_zeros);
    }
#else
    fprintf(logger->f, "Per-rank data is disabled\n");
#endif
    double ratio_zeros = (total_zeros * 100) / (size * size);
    fprintf(logger->f, "Total: %d/%d (%f%%)\n", total_zeros, size * size, ratio_zeros);
    fprintf(logger->f, "\n");

    fprintf(logger->f, "#### Data size min/max\n");
#if ENABLE_MSG_SIZE_ANALYSIS
    for (i = 0; i < size; i++)
    {
        fprintf(logger->f, "Rank %d: Min = %d bytes; max = %d bytes\n", i, mins[i] * type_size, maxs[i] * type_size);
    }
#else
    fprintf(logger->f, "DISABLED\n");
#endif
    fprintf(logger->f, "\n");

    fprintf(logger->f, "#### Small vs. large messages\n");
#if ENABLE_MSG_SIZE_ANALYSIS
    int total_small_msgs = 0;
    for (i = 0; i < size; i++)
    {
        total_small_msgs += small_messages[i];
        float ratio = small_messages[i] * 100 / size;
        fprintf(logger->f, "Rank %d: %f%% small messages; %f%% large messages\n", i, ratio, 100 - ratio);
    }
    double total_ratio_small_msgs = (total_small_msgs * 100) / (size * size);
    fprintf(logger->f, "Total small messages: %d/%d (%f%%)", total_small_msgs, size * size, total_ratio_small_msgs);
#else
    fprintf(logger->f, "DISABLED\n");
#endif
    fprintf(logger->f, "\n");

    // Group information for the send data (using the sums)
    fprintf(logger->f, "\n#### Grouping based on the total amount per ranks\n\n");
#if ENABLE_POSTMORTEM_GROUPING
    log_sums(logger, ctx, sums, size);
#endif
#if ENABLE_LIVE_GROUPING
    grouping_engine_t *e;
    if (grouping_init(&e))
    {
        fprintf(stderr, "[ERROR] unable to initialize grouping\n");
    }
    else
    {
        for (j = 0; j < size; j++)
        {
            if (add_datapoint(e, j, sums))
            {
                fprintf(stderr, "[ERROR] unable to group send data\n");
                return;
            }
        }
        int num_gps = 0;
        group_t *gps = NULL;
        if (get_groups(e, &gps, &num_gps))
        {
            fprintf(stderr, "[ERROR] unable to get groups\n");
            return;
        }
        log_groups(logger, gps, num_gps);
        grouping_fini(&e);
        fprintf(logger->f, "\n");
    }
#else
    fprintf(logger->f, "DISABLED\n\n");
#endif

#if ENABLE_PER_RANK_STATS
    free(sums);
    free(zeros);
#endif
#if ENABLE_MSG_SIZE_ANALYSIS
    free(mins);
    free(maxs);
    free(small_messages);
#endif
}

static void log_timings(logger_t *logger, int num_call, double *timings, int size)
{
    int j;

    if (logger->timing_fh == NULL)
    {
        // Default filename that we overwrite based on enabled features
        logger->timing_filename = logger->get_full_filename(MAIN_CTX, "timings", logger->rank);
#if ENABLE_EXEC_TIMING
        logger->timing_filename = logger->get_full_filename(MAIN_CTX, "a2a-timings", logger->rank);
#endif // ENABLE_EXEC_TIMING
#if ENABLE_LATE_ARRIVAL_TIMING
        logger->timing_filename = logger->get_full_filename(MAIN_CTX, "late-arrivals-timings", logger->rank);
#endif // ENABLE_LATE_ARRIVAL_TIMING
        logger->timing_fh = fopen(logger->timing_filename, "w");
    }

    fprintf(logger->timing_fh, "%s call #%d\n", logger->collective_name, num_call);
    for (j = 0; j < size; j++)
    {
        fprintf(logger->timing_fh, "Rank %d: %f\n", j, timings[j]);
    }
    fprintf(logger->timing_fh, "\n");
}
// called with log_data(logger, avCallStart, avCallStart + avCallsLogged, counters_list, times_list);
static void log_data(logger_t *logger, uint64_t startcall, uint64_t endcall, avSRCountNode_t *counters_list, avTimingsNode_t *times_list)
{
    assert(logger);
#if ENABLE_RAW_DATA

    // Display the send/receive counts data
    if (counters_list != NULL)
    {
        avSRCountNode_t *srCountPtr = counters_list;
        if (logger->f == NULL)
        {
            logger->main_filename = logger->get_full_filename(MAIN_CTX, NULL, logger->rank);
            logger->f = fopen(logger->main_filename, "w");
        }
        assert(logger->f);
        fprintf(logger->f, "# Send/recv counts for %s operations:\n", logger->collective_name);
        uint64_t count = 0;
        while (srCountPtr != NULL)
        {
            fprintf(logger->f, "\n## Data set #%" PRIu64 "\n\n", count);
            fprintf(logger->f,
                    "comm size = %d; %s calls = %" PRIu64 "\n\n",
                    srCountPtr->size,
                    logger->collective_name,
                    srCountPtr->count);

            DEBUG_LOGGER("Logging %s call %" PRIu64 "\n", logger->collective_name, srCountPtr->count);
            DEBUG_LOGGER_NOARGS("Logging send counts\n");
            fprintf(logger->f, "### Data sent per rank - Type size: %d\n\n", srCountPtr->sendtype_size);

            _log_data(logger, startcall, endcall,
                      SEND_CTX, srCountPtr->count, srCountPtr->list_calls,
                      srCountPtr->send_data_size, srCountPtr->send_data, srCountPtr->size, srCountPtr->rank_vec_len, srCountPtr->sendtype_size);

            DEBUG_LOGGER("Logging recv counts (number of count series: %d)\n", srCountPtr->recv_data_size);
            fprintf(logger->f, "### Data received per rank - Type size: %d\n\n", srCountPtr->recvtype_size);

            _log_data(logger, startcall, endcall,
                      RECV_CTX, srCountPtr->count, srCountPtr->list_calls,
                      srCountPtr->recv_data_size, srCountPtr->recv_data, srCountPtr->size, srCountPtr->rank_vec_len, srCountPtr->recvtype_size);

            DEBUG_LOGGER("%s call %" PRIu64 " logged\n", logger->collective_name, srCountPtr->count);
            srCountPtr = srCountPtr->next;
            count++;
        }
    }
#endif

#if ENABLE_EXEC_TIMING || ENABLE_LATE_ARRIVAL_TIMING
    // Handle the timing data
    if (times_list != NULL)
    {
        avTimingsNode_t *tPtr = times_list;
        int i = 0;
        while (tPtr != NULL)
        {
            log_timings(logger, i, tPtr->timings, tPtr->size);
            tPtr = tPtr->next;
            i++;
        }
    }
#endif // ENABLE_EXEC_TIMING || ENABLE_LATE_ARRIVAL_TIMING
}

logger_t *logger_init(int world_rank, int world_size, logger_config_t *cfg)
{
    if (cfg == NULL)
    {
        fprintf(stderr, "logger configuration is undefined\n");
        return NULL;
    }

    if (cfg->get_full_filename == NULL || strlen(cfg->collective_name) == 0)
    {
        fprintf(stderr, "invalid logger configuration\n");
        return NULL;
    }

    char filename[128];
    logger_t *l = calloc(1, sizeof(logger_t));
    if (l == NULL)
    {
        return NULL;
    }

    l->rank = world_rank;
    l->world_size = world_size;
    l->f = NULL;
    l->main_filename = NULL;
    l->recvcounters_fh = NULL;
    l->recvcounts_filename = NULL;
    l->sendcounters_fh = NULL;
    l->sendcounts_filename = NULL;
    l->sums_fh = NULL;
    l->sums_filename = NULL;
    l->timing_fh = NULL;
    l->timing_filename = NULL;

    l->get_full_filename = cfg->get_full_filename;
    l->collective_name = strdup(cfg->collective_name);

    return l;
}

void logger_fini(logger_t **l)
{
    if (l != NULL)
    {
        if (*l != NULL)
        {
            if ((*l)->f)
                fclose((*l)->f);
            if ((*l)->main_filename)
                free((*l)->main_filename);
            if ((*l)->sendcounters_fh)
                fclose((*l)->sendcounters_fh);
            if ((*l)->sendcounts_filename)
                free((*l)->sendcounts_filename);
            if ((*l)->recvcounters_fh)
                fclose((*l)->recvcounters_fh);
            if ((*l)->recvcounts_filename)
                free((*l)->recvcounts_filename);
            if ((*l)->timing_fh)
                fclose((*l)->timing_fh);
            if ((*l)->timing_filename)
                free((*l)->timing_filename);
            if ((*l)->sums_fh)
                fclose((*l)->sums_fh);
            if ((*l)->sums_filename)
                free((*l)->sums_filename);
            if ((*l)->collective_name)
                free((*l)->collective_name);
            free(*l);
            *l = NULL;
        }
    }
}

void log_timing_data(logger_t *logger, avTimingsNode_t *times_list)
{
    avTimingsNode_t *tPtr;
    int i;

    // Handle the timing data
    tPtr = times_list;
    i = 0;
    while (tPtr != NULL)
    {
        log_timings(logger, i, tPtr->timings, tPtr->size);
        tPtr = tPtr->next;
        i++;
    }
}
// called with log_profiling_data(logger, avCalls, avCallStart, avCallsLogged, head, op_timing_exec_head); so counters_list = head, which is global var in mpi_alltoall.c
void log_profiling_data(logger_t *logger, uint64_t avCalls, uint64_t avCallStart, uint64_t avCallsLogged, avSRCountNode_t *counters_list, avTimingsNode_t *times_list)
{
    // We log the data most of the time right before unloading our shared
    // library, and it includes the mpirun process. So the logger may be NULL.
    if (logger == NULL)
        return;

    // We check if we actually have data to save or not
    if (avCallsLogged > 0 && (counters_list != NULL || times_list != NULL))
    {
        if (logger->f == NULL)
        {
            logger->main_filename = logger->get_full_filename(MAIN_CTX, NULL, logger->rank);
            logger->f = fopen(logger->main_filename, "w");
        }
        fprintf(logger->f, "# Summary\n");
        fprintf(logger->f, "COMM_WORLD size: %d\n", logger->world_size);
        fprintf(logger->f,
                "Total number of %s calls = %" PRIu64 " (limit is %" PRIu64 "; -1 means no limit)\n",
                logger->collective_name,
                avCalls,
                logger->limit_number_calls);
        //fprintf(logger->f, "%s call range: [%d-%d]\n\n", logger->collective_name, avCallStart, avCallStart + avCallsLogged - 1); // Note that we substract 1 because we are 0 indexed
        log_data(logger, avCallStart, avCallStart + avCallsLogged, counters_list, times_list);
    }
}<|MERGE_RESOLUTION|>--- conflicted
+++ resolved
@@ -449,12 +449,6 @@
 #endif // DEBUG
     return compressedRep;
 }
-<<<<<<< HEAD
-// called with _log_data(logger, startcall, endcall,
-//                      SEND_CTX, srCountPtr->count, srCountPtr->list_calls,
-//                      srCountPtr->send_data_size, srCountPtr->send_data, srCountPtr->size, srCountPtr->sendtype_size);
-static void _log_data(logger_t *logger, int startcall, int endcall, int ctx, int count, int *calls, int num_counts_data, counts_data_t **counters, int size, int rank_vec_len, int type_size)
-=======
 
 // compress_int_array compresses a matrix or a vector of int.
 // The distinction between a matrix and a vector must be specified through the xsize and ysize parameters
@@ -499,7 +493,6 @@
                       counts_data_t **counters,
                       int size,
                       int type_size)
->>>>>>> aa0b40d1
 {
     int i, j, num = 0;
     FILE *fh = NULL;
